--- conflicted
+++ resolved
@@ -17,13 +17,6 @@
 #include <jni.h>
 
 #include "private/backend/VirtualMachineEnv.h"
-<<<<<<< HEAD
-
-namespace filament {
-    extern jint JNI_OnLoad(JavaVM* vm, void* reserved);
-};
-=======
->>>>>>> b5c63404
 
 JNIEXPORT jint JNI_OnLoad(JavaVM* vm, void* reserved) {
     JNIEnv* env;
@@ -31,17 +24,9 @@
         return -1;
     }
 
-<<<<<<< HEAD
-#if ANDROID
-    ::filament::JNI_OnLoad(vm, reserved);
-#else
-    ::filament::VirtualMachineEnv::JNI_OnLoad(vm);
-#endif
-=======
     // This must be called when the library is loaded. We need this to get a reference to the
     // global VM
     ::filament::VirtualMachineEnv::JNI_OnLoad(vm);
->>>>>>> b5c63404
 
     return JNI_VERSION_1_6;
 }