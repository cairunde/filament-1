{
  "name": "filament",
<<<<<<< HEAD
  "version": "1.12.6",
=======
  "version": "1.12.7",
>>>>>>> b8d44085
  "description": "Real-time physically based rendering engine",
  "main": "filament.js",
  "module": "filament.js",
  "jsdelivr": "filament.js",
  "types": "filament.d.ts",
  "unpkg": "filament.js",
  "repository": {
    "type": "git",
    "url": "https://github.com/google/filament.git"
  },
  "dependencies": {
    "gl-matrix": "^3.2.1"
  },
  "files": [
    "filament.d.ts",
    "filament.js",
    "filament.wasm",
    "filament-viewer.js",
    "README.md"
  ],
  "keywords": [
    "3d",
    "android",
    "wasm",
    "webgl"
  ],
  "author": "Google",
  "license": "Apache-2.0"
}<|MERGE_RESOLUTION|>--- conflicted
+++ resolved
@@ -1,10 +1,6 @@
 {
   "name": "filament",
-<<<<<<< HEAD
-  "version": "1.12.6",
-=======
   "version": "1.12.7",
->>>>>>> b8d44085
   "description": "Real-time physically based rendering engine",
   "main": "filament.js",
   "module": "filament.js",
