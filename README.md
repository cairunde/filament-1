--- conflicted
+++ resolved
@@ -31,11 +31,7 @@
 }
 
 dependencies {
-<<<<<<< HEAD
-    implementation 'com.google.android.filament:filament-android:1.26.0'
-=======
     implementation 'com.google.android.filament:filament-android:1.27.0'
->>>>>>> 0c54d4a6
 }
 ```
 
@@ -55,11 +51,7 @@
 iOS projects can use CocoaPods to install the latest release:
 
 ```
-<<<<<<< HEAD
-pod 'Filament', '~> 1.26.0'
-=======
 pod 'Filament', '~> 1.27.0'
->>>>>>> 0c54d4a6
 ```
 
 ### Snapshots
