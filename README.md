--- conflicted
+++ resolved
@@ -31,11 +31,7 @@
 }
 
 dependencies {
-<<<<<<< HEAD
-    implementation 'com.google.android.filament:filament-android:1.12.4'
-=======
     implementation 'com.google.android.filament:filament-android:1.12.5'
->>>>>>> e845f01d
 }
 ```
 
@@ -56,11 +52,7 @@
 iOS projects can use CocoaPods to install the latest release:
 
 ```
-<<<<<<< HEAD
-pod 'Filament', '~> 1.12.4'
-=======
 pod 'Filament', '~> 1.12.5'
->>>>>>> e845f01d
 ```
 
 ### Snapshots
